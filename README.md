--- conflicted
+++ resolved
@@ -184,14 +184,12 @@
 * [kubic](https://github.com/kubic-project)
     *   [kubic-terraform-kvm](https://github.com/kubic-project/kubic-terraform-kvm) Kubic Terraform script using KVM/libvirt
 
-<<<<<<< HEAD
 * [Community Driven Docker Examples](contrib/)
    Docker examples showing how to use the Libvirt Provider
-=======
+
 * [Openshift 4 Installer](https://github.com/openshift/installer)
   The Openshift 4 Installer uses Terraform for cluster orchestration and relies on terroform-provider-libvirt for
   libvirt platform.
->>>>>>> 816efbf0
 
 ## Authors
 
